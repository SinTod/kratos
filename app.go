package kratos

import (
	"context"
	"errors"
	"os"
	"os/signal"
	"syscall"
	"time"

	"github.com/go-kratos/kratos/v2/log"
	"github.com/go-kratos/kratos/v2/registry"
	"github.com/go-kratos/kratos/v2/transport"

	"github.com/google/uuid"
)

// AppInfo is application context value.
type AppInfo interface {
	ID() string
	Name() string
	Version() string
	Metadata() map[string]string
	Endpoint() []string
}

// App is an application components lifecycle manager.
type App struct {
	opts     options
	ctx      context.Context
	cancel   func()
	instance *registry.ServiceInstance

	started []transport.Server
}

// New create an application lifecycle manager.
func New(opts ...Option) *App {
	o := options{
		ctx:              context.Background(),
		logger:           log.NewHelper(log.DefaultLogger),
		sigs:             []os.Signal{syscall.SIGTERM, syscall.SIGQUIT, syscall.SIGINT},
		registrarTimeout: 10 * time.Second,
	}
	if id, err := uuid.NewUUID(); err == nil {
		o.id = id.String()
	}
	for _, opt := range opts {
		opt(&o)
	}
	ctx, cancel := context.WithCancel(o.ctx)
	return &App{
		ctx:     ctx,
		cancel:  cancel,
		opts:    o,
		started: make([]transport.Server, 0, len(o.servers)),
	}
}

// ID returns app instance id.
func (a *App) ID() string { return a.opts.id }

// Name returns service name.
func (a *App) Name() string { return a.opts.name }

// Version returns app version.
func (a *App) Version() string { return a.opts.version }

// Metadata returns service metadata.
func (a *App) Metadata() map[string]string { return a.opts.metadata }

// Endpoint returns endpoints.
func (a *App) Endpoint() []string {
	if a.instance == nil {
		return []string{}
	}
	return a.instance.Endpoints
}

// Run executes all OnStart hooks registered with the application's Lifecycle.
func (a *App) Run() error {
	defer func() {
		e := a.Stop()
		if e != nil {
			a.opts.logger.Errorf("[kratos]failed to stop app: %v", e)
		}
	}()

	ctx := NewContext(a.ctx, a)
	endpoints := make([]string, 0, len(a.opts.servers)+len(a.opts.endpoints))
	for _, e := range a.opts.endpoints {
		endpoints = append(endpoints, e.String())
	}
	for _, srv := range a.opts.servers {
		err := srv.Start(ctx)
		if err != nil {
			return err
		}
		if r, ok := srv.(transport.Endpointer); ok && len(a.opts.endpoints) == 0 {
			e, err := r.Endpoint()
			if err != nil {
				return err
			}
			endpoints = append(endpoints, e.String())
		}
		a.started = append(a.started, srv)
	}

	instance, err := a.buildInstance(endpoints)
	if err != nil {
		return err
	}
	if a.opts.registrar != nil {
		rctx, rcancel := context.WithTimeout(a.opts.ctx, a.opts.registrarTimeout)
		defer rcancel()
		if err := a.opts.registrar.Register(rctx, instance); err != nil {
			return err
		}
		a.instance = instance
	}
	c := make(chan os.Signal, 1)
	signal.Notify(c, a.opts.sigs...)
<<<<<<< HEAD
	select {
	case <-ctx.Done():
		if !errors.Is(ctx.Err(), context.Canceled) {
			return ctx.Err()
=======
	eg.Go(func() error {
		for {
			select {
			case <-ctx.Done():
				return ctx.Err()
			case <-c:
				err := a.Stop()
				if err != nil {
					a.opts.logger.Errorf("failed to stop app: %v", err)
					return err
				}
			}
>>>>>>> 1b7a40c2
		}
	case <-c:
	}
	return nil
}

// Stop gracefully stops the application.
func (a *App) Stop() error {
	if a.opts.registrar != nil && a.instance != nil {
		ctx, cancel := context.WithTimeout(a.opts.ctx, a.opts.registrarTimeout)
		defer cancel()
		if err := a.opts.registrar.Deregister(ctx, a.instance); err != nil {
			return err
		}
	}
	a.cancel()
	for _, srv := range a.started {
		if err := srv.Stop(context.Background()); err != nil {
			return err
		}
	}
	return nil
}

func (a *App) buildInstance(endpoints []string) (*registry.ServiceInstance, error) {
	return &registry.ServiceInstance{
		ID:        a.opts.id,
		Name:      a.opts.name,
		Version:   a.opts.version,
		Metadata:  a.opts.metadata,
		Endpoints: endpoints,
	}, nil
}

type appKey struct{}

// NewContext returns a new Context that carries value.
func NewContext(ctx context.Context, s AppInfo) context.Context {
	return context.WithValue(ctx, appKey{}, s)
}

// FromContext returns the Transport value stored in ctx, if any.
func FromContext(ctx context.Context) (s AppInfo, ok bool) {
	s, ok = ctx.Value(appKey{}).(AppInfo)
	return
}<|MERGE_RESOLUTION|>--- conflicted
+++ resolved
@@ -120,25 +120,10 @@
 	}
 	c := make(chan os.Signal, 1)
 	signal.Notify(c, a.opts.sigs...)
-<<<<<<< HEAD
 	select {
 	case <-ctx.Done():
 		if !errors.Is(ctx.Err(), context.Canceled) {
 			return ctx.Err()
-=======
-	eg.Go(func() error {
-		for {
-			select {
-			case <-ctx.Done():
-				return ctx.Err()
-			case <-c:
-				err := a.Stop()
-				if err != nil {
-					a.opts.logger.Errorf("failed to stop app: %v", err)
-					return err
-				}
-			}
->>>>>>> 1b7a40c2
 		}
 	case <-c:
 	}
@@ -154,7 +139,9 @@
 			return err
 		}
 	}
-	a.cancel()
+	if a.cancel != nil {
+		a.cancel()
+	}
 	for _, srv := range a.started {
 		if err := srv.Stop(context.Background()); err != nil {
 			return err
